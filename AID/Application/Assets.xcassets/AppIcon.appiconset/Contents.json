{
  "images" : [
    {
<<<<<<< HEAD
      "filename" : "icon5.png",
=======
      "filename" : "AIDlogo.png",
>>>>>>> c2c1b882
      "idiom" : "universal",
      "platform" : "ios",
      "size" : "1024x1024"
    }
  ],
  "info" : {
    "author" : "xcode",
    "version" : 1
  }
}<|MERGE_RESOLUTION|>--- conflicted
+++ resolved
@@ -1,11 +1,7 @@
 {
   "images" : [
     {
-<<<<<<< HEAD
-      "filename" : "icon5.png",
-=======
       "filename" : "AIDlogo.png",
->>>>>>> c2c1b882
       "idiom" : "universal",
       "platform" : "ios",
       "size" : "1024x1024"
