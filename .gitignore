# Created by https://www.toptal.com/developers/gitignore/api/macos,swift,xcode
# Edit at https://www.toptal.com/developers/gitignore?templates=macos,swift,xcode

### macOS ###
# General
.DS_Store
.AppleDouble
.LSOverride

# Xcode project files
AID.xcodeproj
AID/Application/Info.plist
<<<<<<< HEAD
AID/Application/InfoForTest.plist
=======
StockInfo/Info.plist
>>>>>>> f205be41

# Icon must end with two \r
Icon


# Thumbnails
._*

# Files that might appear in the root of a volume
.DocumentRevisions-V100
.fseventsd
.Spotlight-V100
.TemporaryItems
.Trashes
.VolumeIcon.icns
.com.apple.timemachine.donotpresent

# Directories potentially created on remote AFP share
.AppleDB
.AppleDesktop
Network Trash Folder
Temporary Items
.apdisk

### macOS Patch ###
# iCloud generated files
*.icloud

### Swift ###
# Xcode
#
# gitignore contributors: remember to update Global/Xcode.gitignore, Objective-C.gitignore & Swift.gitignore

## User settings
xcuserdata/

## compatibility with Xcode 8 and earlier (ignoring not required starting Xcode 9)
*.xcscmblueprint
*.xccheckout

## compatibility with Xcode 3 and earlier (ignoring not required starting Xcode 4)
build/
DerivedData/
*.moved-aside
*.pbxuser
!default.pbxuser
*.mode1v3
!default.mode1v3
*.mode2v3
!default.mode2v3
*.perspectivev3
!default.perspectivev3

## Obj-C/Swift specific
*.hmap

## App packaging
*.ipa
*.dSYM.zip
*.dSYM

## Playgrounds
timeline.xctimeline
playground.xcworkspace

# Swift Package Manager
# Add this line if you want to avoid checking in source code from Swift Package Manager dependencies.
# Packages/
# Package.pins
# Package.resolved
# *.xcodeproj
# Xcode automatically generates this directory with a .xcworkspacedata file and xcuserdata
# hence it is not needed unless you have added a package configuration file to your project
# .swiftpm

.build/

# CocoaPods
# We recommend against adding the Pods directory to your .gitignore. However
# you should judge for yourself, the pros and cons are mentioned at:
# https://guides.cocoapods.org/using/using-cocoapods.html#should-i-check-the-pods-directory-into-source-control
Pods/
# Add this line if you want to avoid checking in source code from the Xcode workspace
*.xcworkspace

# Carthage
# Add this line if you want to avoid checking in source code from Carthage dependencies.
# Carthage/Checkouts

Carthage/Build/

# Accio dependency management
Dependencies/
.accio/

# fastlane
# It is recommended to not store the screenshots in the git repo.
# Instead, use fastlane to re-generate the screenshots whenever they are needed.
# For more information about the recommended setup visit:
# https://docs.fastlane.tools/best-practices/source-control/#source-control

fastlane/report.xml
fastlane/Preview.html
fastlane/screenshots/**/*.png
fastlane/test_output

# Code Injection
# After new code Injection tools there's a generated folder /iOSInjectionProject
# https://github.com/johnno1962/injectionforxcode

iOSInjectionProject/

### Xcode ###

## Xcode 8 and earlier

### Xcode Patch ###
*.xcodeproj/*
!*.xcodeproj/project.pbxproj
!*.xcodeproj/xcshareddata/
!*.xcodeproj/project.xcworkspace/
!*.xcworkspace/contents.xcworkspacedata
/*.gcno
**/xcshareddata/WorkspaceSettings.xcsettings

# End of https://www.toptal.com/developers/gitignore/api/macos,swift,xcode<|MERGE_RESOLUTION|>--- conflicted
+++ resolved
@@ -10,11 +10,8 @@
 # Xcode project files
 AID.xcodeproj
 AID/Application/Info.plist
-<<<<<<< HEAD
 AID/Application/InfoForTest.plist
-=======
 StockInfo/Info.plist
->>>>>>> f205be41
 
 # Icon must end with two \r
 Icon
