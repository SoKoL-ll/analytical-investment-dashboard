--- conflicted
+++ resolved
@@ -10,10 +10,7 @@
 struct StockResponse: Decodable {
     let message: String
     let tickers: [String: Price]
-<<<<<<< HEAD
-=======
     let indices: [String: IndexValue]
->>>>>>> f205be41
     let postfix: String
     let updatedAt: String
 }
