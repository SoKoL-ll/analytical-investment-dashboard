--- conflicted
+++ resolved
@@ -13,7 +13,6 @@
     var coordinator: Coordinator?
 
     func scene(_ scene: UIScene, willConnectTo session: UISceneSession, options connectionOptions: UIScene.ConnectionOptions) {
-<<<<<<< HEAD
         guard let sceneDelegate = (scene as? UIWindowScene) else { return }
         let window = UIWindow(windowScene: sceneDelegate)
         self.window = window
@@ -21,14 +20,5 @@
 //        self.window?.makeKeyAndVisible()
         self.coordinator = CoordinatorImpl()
         self.coordinator?.start(in: window)
-=======
-        guard let sceneDelegate = (scene as? UIWindowScene) else {
-            return
-        }
-        
-        window = UIWindow(windowScene: sceneDelegate)
-        window?.rootViewController = ViewController()
-        window?.makeKeyAndVisible()
->>>>>>> 439652cb
     }
 }