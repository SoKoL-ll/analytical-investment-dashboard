//
//  ViewController.swift
//  AID
//
//  Created by Alexandr Sokolov on 19.03.2024.
//

import UIKit
import SwiftUI
import SnapKit

protocol MainViewControllerProtocol: AnyObject {
    func setContent(companies: [String])
    
    func pushCompanyDetailsViewController(companyName: String)
}

final class MainViewController: UIViewController {

    private let pageViewFactory = PageViewFactory()
    private let activityIndicator = UIActivityIndicatorView(style: .large)
    private var currentViewIndex: Int = 0
    private var initialPosition: CGPoint = .zero
    private var swipeableViews: [PageViewBlank] = []

    var presenter: MainScreenPresenterProtocol?

    // Заглушка для PageView, пока у нас нет данных
    private lazy var plugPageView: UIView = {
        let view = UIView()

        // Заглушка для цвета, потом обговорить и добавить правильный в Assets
        view.backgroundColor = .systemGray.withAlphaComponent(0.5)
        view.layer.cornerRadius = Constants.cornerRadius

        return view
    }()

    // Навигация под PageView, нажатия на нее еще не реализованы
    private lazy var pageControl: UIPageControl = {
        let pageControl = UIPageControl()

        return pageControl
    }()

    override func viewDidLoad() {
        super.viewDidLoad()

        setupView()
        setupPageControl()
        setupPlugPageView()

        let panGestureRecognizer = UIPanGestureRecognizer(target: self, action: #selector(handlePanGesture(_:)))

        view.addGestureRecognizer(panGestureRecognizer)
        view.isUserInteractionEnabled = false
        activityIndicator.center = view.center
        view.addSubview(activityIndicator)
        activityIndicator.startAnimating()
    }

    override func viewWillAppear(_ animated: Bool) {
        super.viewWillAppear(animated)
        
        if swipeableViews.isEmpty {
            self.presenter?.launchData()
        }
    }
    
    private func setupPageControl() {
        view.addSubview(pageControl)

        pageControl.snp.makeConstraints { make in
            make.centerX.equalToSuperview()
            make.bottom.equalToSuperview()
        }
    }

    private func setupPlugPageView() {
        view.addSubview(plugPageView)

        plugPageView.snp.makeConstraints { make in
            make.leading.trailing.equalToSuperview().inset(Constants.mediumMargin)
            make.top.equalToSuperview().inset(Constants.largeMargin)
            make.bottom.equalTo(pageControl.snp.top)
        }
    }

    private func setupView() {
        view.isOpaque = true
        view.backgroundColor = .background
    }

    // Обработка свайпов pageViews
    @objc private func handlePanGesture(_ gestureRecognizer: UIPanGestureRecognizer) {
        let translation = gestureRecognizer.translation(in: view)
        var index = (currentViewIndex + (Int(translation.x) < 0 ? 1 : -1)) % swipeableViews.count

        index = index == -1 ? swipeableViews.count - 1 : index

        switch gestureRecognizer.state {
        case .began:
            initialPosition = swipeableViews[currentViewIndex].center
        case .changed:
            swipeableViews[currentViewIndex].center = CGPoint(x: initialPosition.x + translation.x, y: initialPosition.y)
            if abs(translation.x) > 10 {
                swipeableViews[index].isHidden = false
                swipeableViews[index].center = CGPoint(
                    x: swipeableViews[currentViewIndex].center.x
                    + (translation.x < 0 ? 1 : -1) * (swipeableViews[currentViewIndex].frame.width + Constants.bigMargin),
                    y: initialPosition.y
                )
            } else {
                swipeableViews[index].isHidden = true
            }
        case .ended, .cancelled:
            if abs(translation.x) > swipeableViews[currentViewIndex].frame.width / 2 {
                UIView.animate(withDuration: Constants.animateDuration, animations: { [self] in
                    swipeableViews[index].center = self.initialPosition
                    swipeableViews[currentViewIndex].center.x = self.initialPosition.x
                    + (translation.x > 0 ? 1 : -1) * (swipeableViews[currentViewIndex].frame.width + Constants.bigMargin)
                }, completion: { _ in
                    self.swipeableViews[self.currentViewIndex].isHidden = true
                    self.currentViewIndex = index
                    self.pageControl.currentPage = index
                })
            } else {
                UIView.animate(withDuration: Constants.animateDuration, animations: { [self] in
                    swipeableViews[currentViewIndex].center = self.initialPosition
                    if translation.x > 0 {
                        swipeableViews[index].center.x = self.initialPosition.x - swipeableViews[index].frame.width - Constants.bigMargin
                    } else {
                        swipeableViews[index].center.x = self.initialPosition.x + swipeableViews[index].frame.width + Constants.bigMargin
                    }
                }, completion: { _ in
                    self.swipeableViews[index].isHidden = true
                })
            }
        default:
            break
        }
    }
}

extension MainViewController: MainViewControllerProtocol {
    
    // Конфигурирует наши pageViews и все, что в них находится
    func setContent(companies: [String]) {
        view.isUserInteractionEnabled = true
        activityIndicator.removeFromSuperview()
        let views = pageViewFactory.make(
            companies: companies,
            countOfViews: 5,
            delegate: self
        ) { [weak self] companyName in

            guard let self = self else {
                return
            }

            self.presenter?.openInfoAboutCompany(companyName: companyName)
        }

        views.forEach { pageView in
            self.view.addSubview(pageView)

            pageView.snp.makeConstraints { make in
                make.leading.trailing.equalToSuperview().inset(Constants.mediumMargin)
                make.top.equalToSuperview().inset(Constants.largeMargin)
                make.bottom.equalTo(self.pageControl.snp.top)
            }

            self.swipeableViews.append(pageView)
            self.swipeableViews.first?.isHidden = false
        }

        self.pageControl.numberOfPages = swipeableViews.count

        if !(self.swipeableViews.isEmpty) {
            self.plugPageView.isHidden = true
        }
    }
<<<<<<< HEAD
    
    func pushCompanyDetailsViewController(companyName: String) {
        let controller = UIHostingController(rootView: DetailsView()
            .environmentObject(DetailsController(ticker: companyName)))
        
        self.navigationController?.pushViewController(controller, animated: true)
        self.navigationController?.setNavigationBarHidden(true, animated: false)
        self.navigationController?.setNavigationBarHidden(false, animated: false)
=======
}

extension MainViewController: ViewControllerDelegateFavourites {
    func deleteFromFavourites(companyName: String) -> Bool {
        presenter?.deleteFromFavourites(companyName: companyName)

        return false
    }
    
    func addToFavourites(companyName: String) {
        presenter?.addToFavourites(companyName: companyName)
    }
    
    func didCopmanyInFavourites(companyName: String) -> Bool {
        presenter?.companyInFavourites(companyName: companyName) ?? false
>>>>>>> 2047dcdd
    }
}<|MERGE_RESOLUTION|>--- conflicted
+++ resolved
@@ -180,7 +180,6 @@
             self.plugPageView.isHidden = true
         }
     }
-<<<<<<< HEAD
     
     func pushCompanyDetailsViewController(companyName: String) {
         let controller = UIHostingController(rootView: DetailsView()
@@ -189,7 +188,7 @@
         self.navigationController?.pushViewController(controller, animated: true)
         self.navigationController?.setNavigationBarHidden(true, animated: false)
         self.navigationController?.setNavigationBarHidden(false, animated: false)
-=======
+    }
 }
 
 extension MainViewController: ViewControllerDelegateFavourites {
@@ -205,6 +204,5 @@
     
     func didCopmanyInFavourites(companyName: String) -> Bool {
         presenter?.companyInFavourites(companyName: companyName) ?? false
->>>>>>> 2047dcdd
     }
 }