//
//  Response.swift
//  AID
//
//  Created by Alexander on 21.03.2024.
//

import Foundation

struct StockResponse: Decodable {
    let message: String
    let tickers: [String: Price]
<<<<<<< HEAD
=======
    let indices: [String: IndexValue]
>>>>>>> 2f4edb58
    let postfix: String
    let updatedAt: String
}

struct IndexValue: Decodable {
    let name: String
    let tickers: [String: Double]
}

struct StockPricesResponse: Decodable {
    let message: String
    let items: [PriceInfo]
}

struct StockIndicatorsResponse: Decodable {
    let message: String
    let shortName: String
    let fullName: String
<<<<<<< HEAD
    let price: Double
=======
    let price: Double?
>>>>>>> 2f4edb58
    let items: [String: IndicatorInfo]
}

struct CategoriesResponse: Decodable {
    let message: String
    let categories: [String]
}

struct IndicatorInfo: Decodable {
    let value: Double?
    let postfix: String
    let name: String
    let description: String
    let verdict: Double?
}

struct Price: Decodable {
    let value: Double?
}

struct PriceInfo: Decodable {
    let open: Double
    let close: Double
    let high: Double
    let low: Double
    let begin: String
    let end: String
}<|MERGE_RESOLUTION|>--- conflicted
+++ resolved
@@ -10,10 +10,7 @@
 struct StockResponse: Decodable {
     let message: String
     let tickers: [String: Price]
-<<<<<<< HEAD
-=======
     let indices: [String: IndexValue]
->>>>>>> 2f4edb58
     let postfix: String
     let updatedAt: String
 }
@@ -32,11 +29,7 @@
     let message: String
     let shortName: String
     let fullName: String
-<<<<<<< HEAD
-    let price: Double
-=======
     let price: Double?
->>>>>>> 2f4edb58
     let items: [String: IndicatorInfo]
 }
 
