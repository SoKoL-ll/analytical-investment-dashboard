//
//  AccountViewController.swift
//  AID
//
//  Created by Alexandr Sokolov on 21.03.2024.
//

import Foundation
import UIKit
import SwiftUI

struct ProfileView: View {
    @Environment(\.colorScheme) private var scheme
    
    @State private var languageIndex: Int = UserDefaults.standard.integer(forKey: "languageIndex")
    @State private var metricIndex: String = UserDefaults.standard.string(forKey: "metricIndex") ?? "profitability"
    
    var languageOptions = ["Русский", "English"]
    @State private var inputImage: UIImage?
    @State private var showingImagePicker = false
    @State private var showingFavorites = false
    @State private var profileImage: UIImage? = UIImage.loadImage() ?? UIImage(named: "DefaultProfilePic")
    @State private var userName: String = UserDefaults.standard.string(forKey: "userName") ?? ""
    
    @StateObject private var stockSettingsViewModel = StockSettingsViewModel()
    
    var navbarColor: Color {
        Color(
            UIColor(named: "Background")?
                .resolvedColor(with: .init(userInterfaceStyle: scheme == .dark ? .dark : .light)) ?? .white
        )
    }
    
    var body: some View {
        NavigationView {
            ScrollView {
                LazyVStack {
                    UserProfileSection(
                        profileImage: $profileImage,
                        userName: Binding(
                            get: { self.userName },
                            set: { newValue in
                                self.userName = newValue
                                UserDefaults.standard.set(newValue, forKey: "userName")
                            }
                        ),
                        onPhotoTap: {
                            self.showingImagePicker = true
                        }
                    )
                    .padding(.bottom)
                    
                    StockSettingsSection(
                        metricIndex: Binding(
                            get: { self.metricIndex },
                            set: { newValue in
                                self.metricIndex = newValue
                                UserDefaults.standard.set(newValue, forKey: "metricIndex")
                            }
                        ),
                        viewModel: stockSettingsViewModel,
                        showingFavorites: $showingFavorites
                    ).onAppear {
                        if metricIndex.isEmpty, let firstCategory = stockSettingsViewModel.categories.first {
                            metricIndex = firstCategory
                            UserDefaults.standard.set(firstCategory, forKey: "metricIndex")
                        }
                    }
                    
                    PreferencesSectionView(languageIndex: $languageIndex, languageOptions: languageOptions)
                }
            }
            .background(Color("Background").edgesIgnoringSafeArea(.all))
<<<<<<< HEAD
            .navigationBarTitle("Настройки")
            .toolbarBackground(navbarColor, for: .navigationBar)
=======
            .navigationBarTitle(String(localized: "Settings"))
>>>>>>> ca1eb986
            .onAppear {
                if stockSettingsViewModel.categories.isEmpty {
                    stockSettingsViewModel.loadCategories()
                }
            }
            .sheet(isPresented: $showingImagePicker, onDismiss: loadImage) {
                ImagePicker(image: self.$inputImage)
            }
        }
        .background(Color("Background").edgesIgnoringSafeArea(.all))
        .onAppear {
            self.profileImage = UIImage.loadImage() ?? UIImage(named: "DefaultProfilePic")
            if stockSettingsViewModel.categories.isEmpty {
                stockSettingsViewModel.loadCategories()
            }
        }
    }
    
    func loadImage() {
        guard let inputImage = self.inputImage else {
            return
        }
        profileImage = inputImage.cropToBounds(image: inputImage, width: Double(inputImage.size.width), height: Double(inputImage.size.width))
        UIImage.saveImage(profileImage!)
    }
}

struct ProfileView_Previews: PreviewProvider {
    static var previews: some View {
        ProfileView()
    }
}<|MERGE_RESOLUTION|>--- conflicted
+++ resolved
@@ -10,8 +10,6 @@
 import SwiftUI
 
 struct ProfileView: View {
-    @Environment(\.colorScheme) private var scheme
-    
     @State private var languageIndex: Int = UserDefaults.standard.integer(forKey: "languageIndex")
     @State private var metricIndex: String = UserDefaults.standard.string(forKey: "metricIndex") ?? "profitability"
     
@@ -23,13 +21,6 @@
     @State private var userName: String = UserDefaults.standard.string(forKey: "userName") ?? ""
     
     @StateObject private var stockSettingsViewModel = StockSettingsViewModel()
-    
-    var navbarColor: Color {
-        Color(
-            UIColor(named: "Background")?
-                .resolvedColor(with: .init(userInterfaceStyle: scheme == .dark ? .dark : .light)) ?? .white
-        )
-    }
     
     var body: some View {
         NavigationView {
@@ -71,12 +62,7 @@
                 }
             }
             .background(Color("Background").edgesIgnoringSafeArea(.all))
-<<<<<<< HEAD
-            .navigationBarTitle("Настройки")
-            .toolbarBackground(navbarColor, for: .navigationBar)
-=======
             .navigationBarTitle(String(localized: "Settings"))
->>>>>>> ca1eb986
             .onAppear {
                 if stockSettingsViewModel.categories.isEmpty {
                     stockSettingsViewModel.loadCategories()
