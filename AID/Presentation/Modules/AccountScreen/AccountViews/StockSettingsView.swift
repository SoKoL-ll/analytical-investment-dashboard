import Foundation
import SwiftUI

struct StockSettingsSection: View {
    @Binding var metricIndex: String
    @ObservedObject var viewModel: StockSettingsViewModel
    @State private var showingMetricInfo = false
    @Binding var showingFavorites: Bool
    @StateObject var tickerViewModel = TickersViewModel()
    
    var body: some View {
<<<<<<< HEAD
            VStack(alignment: .leading, spacing: 10) {
                Text("STOCK SETTINGS")
                    .font(.headline)
                    .padding(.top, 10)
                Divider()
                
                // Picker for Main Indicator
                if viewModel.isLoading {
                    disabledPicker(title: String(localized: "Main indicator"))
                } else {
                    enabledPicker(title: String(localized: "Main indicator"), selection: $metricIndex, options: viewModel.categories)
                }

                Divider()

                // Metrics Info
                HStack {
                    Image(systemName: "info.circle")
                        .resizable()
                        .frame(width: 23, height: 23)
                    Text("Stock info")
                    Spacer()
                    Image(systemName: "chevron.right")
                }
                .padding(.vertical, 5)
                .onTapGesture {
                    self.showingMetricInfo = true
                }
                .sheet(isPresented: $showingMetricInfo) {
                    MetricInfoView()
                }

                Divider()
                
                // Favorites
                HStack {
                    Image(systemName: "star")
                        .resizable()
                        .frame(width: 23, height: 23)
                    Text("Favourite")
                    Spacer()
                    Image(systemName: "chevron.right")
                }
                .padding(.vertical, 5)
                .onTapGesture {
                    self.showingFavorites = true
                }
                .sheet(isPresented: $showingFavorites) {
                    TickersView(viewModel: tickerViewModel)
                }

                Divider()
=======
        VStack(alignment: .leading, spacing: 10) {
            Text("STOCK SETTINGS")
                .font(.headline)
                .padding(.top, 10)
            Divider()
            
            // Picker for Main Indicator
            if viewModel.isLoading {
                disabledPicker(title: "Main Indicator")
            } else {
                enabledPicker(title: "Main Indicator", selection: $metricIndex, options: viewModel.categories)
>>>>>>> be6175f0
            }
            
            Divider()
            
            // Metrics Info
            HStack {
                Image(systemName: "info.circle")
                    .resizable()
                    .frame(width: 23, height: 23)
                Text("Metrics Info")
                Spacer()
                Image(systemName: "chevron.right")
            }
            .padding(.vertical, 5)
            .onTapGesture {
                self.showingMetricInfo = true
            }
            .sheet(isPresented: $showingMetricInfo) {
                MetricInfoView()
            }
            
            Divider()
            
            // Favorites
            HStack {
                Image(systemName: "star")
                    .resizable()
                    .frame(width: 23, height: 23)
                Text("Favorites")
                Spacer()
                Image(systemName: "chevron.right")
            }
            .padding(.vertical, 5)
            .onTapGesture {
                self.showingFavorites = true
            }
            .sheet(isPresented: $showingFavorites) {
                TickersView(viewModel: tickerViewModel)
            }
            
            Divider()
        }
        .padding(.horizontal)
    }
    @ViewBuilder
    private func disabledPicker(title: String) -> some View {
        HStack {
            Image(systemName: "dollarsign.circle")
                .resizable()
                .frame(width: 23, height: 23)
            Text(title)
            Spacer()
            Picker("", selection: .constant(0)) {
                Text("Loading...").tag(0)
            }
            .pickerStyle(MenuPickerStyle())
            .disabled(true)
        }
    }
    
    // Активный пикер с загруженными данными
    private func enabledPicker(title: String, selection: Binding<String>, options: [String]) -> some View {
        HStack {
            Image(systemName: "dollarsign.circle").resizable().frame(width: 23, height: 23)
            Text(title)
            Spacer()
            Picker("Select", selection: selection) {
                ForEach(options, id: \.self) { option in
                    Text(option).tag(option)
                }
            }.pickerStyle(MenuPickerStyle())
        }
    }
}<|MERGE_RESOLUTION|>--- conflicted
+++ resolved
@@ -9,60 +9,6 @@
     @StateObject var tickerViewModel = TickersViewModel()
     
     var body: some View {
-<<<<<<< HEAD
-            VStack(alignment: .leading, spacing: 10) {
-                Text("STOCK SETTINGS")
-                    .font(.headline)
-                    .padding(.top, 10)
-                Divider()
-                
-                // Picker for Main Indicator
-                if viewModel.isLoading {
-                    disabledPicker(title: String(localized: "Main indicator"))
-                } else {
-                    enabledPicker(title: String(localized: "Main indicator"), selection: $metricIndex, options: viewModel.categories)
-                }
-
-                Divider()
-
-                // Metrics Info
-                HStack {
-                    Image(systemName: "info.circle")
-                        .resizable()
-                        .frame(width: 23, height: 23)
-                    Text("Stock info")
-                    Spacer()
-                    Image(systemName: "chevron.right")
-                }
-                .padding(.vertical, 5)
-                .onTapGesture {
-                    self.showingMetricInfo = true
-                }
-                .sheet(isPresented: $showingMetricInfo) {
-                    MetricInfoView()
-                }
-
-                Divider()
-                
-                // Favorites
-                HStack {
-                    Image(systemName: "star")
-                        .resizable()
-                        .frame(width: 23, height: 23)
-                    Text("Favourite")
-                    Spacer()
-                    Image(systemName: "chevron.right")
-                }
-                .padding(.vertical, 5)
-                .onTapGesture {
-                    self.showingFavorites = true
-                }
-                .sheet(isPresented: $showingFavorites) {
-                    TickersView(viewModel: tickerViewModel)
-                }
-
-                Divider()
-=======
         VStack(alignment: .leading, spacing: 10) {
             Text("STOCK SETTINGS")
                 .font(.headline)
@@ -71,10 +17,9 @@
             
             // Picker for Main Indicator
             if viewModel.isLoading {
-                disabledPicker(title: "Main Indicator")
+                disabledPicker(title: String(localized: "Main Indicator"))
             } else {
-                enabledPicker(title: "Main Indicator", selection: $metricIndex, options: viewModel.categories)
->>>>>>> be6175f0
+                enabledPicker(title: String(localized: "Main Indicator"), selection: $metricIndex, options: viewModel.categories)
             }
             
             Divider()
